--- conflicted
+++ resolved
@@ -117,15 +117,11 @@
         accepted = 0
 
         # Initial model
-<<<<<<< HEAD
         if initial_model is None:
             coordinates = numpy.ones((self.dimensions, 1))
         else:
             assert initial_model.shape == (self.dimensions, 1)
             coordinates = initial_model
-=======
-        coordinates = _numpy.ones((self.dimensions, 1))
->>>>>>> 6384a2ac
 
         # Create RAM buffer for samples
         self.sample_ram_buffer = _numpy.empty(
@@ -139,7 +135,7 @@
         # Set attributes of the dataset to correspond to sampling settings
         self.sample_hdf5_dataset.attrs["proposals"] = proposals
         self.sample_hdf5_dataset.attrs["online_thinning"] = online_thinning
-        self.sample_hdf5_dataset.attrs["_time_step"] = _time_step
+        self.sample_hdf5_dataset.attrs["time_step"] = time_step
         self.sample_hdf5_dataset.attrs["integration_steps"] = integration_steps
         self.sample_hdf5_dataset.attrs[
             "randomize_time_step"
@@ -174,16 +170,16 @@
         if randomize_time_step:
 
             def _time_step():
-                return float(_time_step * (0.5 + _numpy.random.rand()))
+                return float(time_step * (0.5 + _numpy.random.rand()))
 
         else:
 
-            def _time_step():
-                return _time_step
+            def time_step():
+                return time_step
 
         # Start sampling, but catch CTRL+C (SIGINT) ----------------------------
         try:
-            for proposal in tqdm.tqdm(proposals_total):
+            for proposal in _tqdm.tqdm(proposals_total):
 
                 # Compute initial Hamiltonian
                 potential: float = self.target.misfit(
@@ -255,7 +251,7 @@
                         self.flush_samples(start, end, self.sample_ram_buffer)
 
         except KeyboardInterrupt:  # Catch SIGINT ------------------------------
-            # Close _tqdm progressbar
+            # Close tqdm progressbar
             proposals_total.close()
             # Flush the last samples
         finally:  # Write out samples still in the buffer ----------------------
@@ -288,7 +284,7 @@
         coordinates: _numpy.ndarray,
         momentum: _numpy.ndarray,
         iterations: int,
-        _time_step: float,
+        time_step: float,
     ) -> _Tuple[_numpy.ndarray, _numpy.ndarray]:
         """
 
@@ -297,7 +293,7 @@
         coordinates
         momentum
         iterations
-        _time_step
+        time_step
 
         Returns
         -------
@@ -311,7 +307,7 @@
         # Leapfrog integration -------------------------------------------------
         # Coordinates half step before loop
         coordinates += (
-            0.5 * _time_step * self.mass_matrix.kinetic_energy_gradient(momentum)
+            0.5 * time_step * self.mass_matrix.kinetic_energy_gradient(momentum)
         )
         if self.prior.bounded:  # Correct if the distribution is bounded
             self.prior.corrector(coordinates, momentum)
@@ -321,16 +317,11 @@
             potential_gradient = self.target.gradient(
                 coordinates
             ) + self.prior.gradient(coordinates)
-<<<<<<< HEAD
             momentum -= time_step * potential_gradient
 
             print("Kinetic: %7.5e" % self.mass_matrix.kinetic_energy(momentum))
 
             coordinates += time_step * self.mass_matrix.kinetic_energy_gradient(
-=======
-            momentum -= _time_step * potential_gradient
-            coordinates += _time_step * self.mass_matrix.kinetic_energy_gradient(
->>>>>>> 6384a2ac
                 momentum
             )
             if self.prior.bounded:  # Correct if the distribution is bounded
@@ -340,9 +331,9 @@
         potential_gradient = self.target.gradient(
             coordinates
         ) + self.prior.gradient(coordinates)
-        momentum -= _time_step * potential_gradient
+        momentum -= time_step * potential_gradient
         coordinates += (
-            0.5 * _time_step * self.mass_matrix.kinetic_energy_gradient(momentum)
+            0.5 * time_step * self.mass_matrix.kinetic_energy_gradient(momentum)
         )
         if self.prior.bounded:  # Correct if the distribution is bounded
             self.prior.corrector(coordinates, momentum)
