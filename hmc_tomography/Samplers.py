"""
Sampler classes and associated methods.
"""
import sys as _sys
from abc import ABC as _ABC
from abc import abstractmethod as _abstractmethod

import h5py as _h5py
import numpy as _numpy
import time as _time
import tqdm as _tqdm
from typing import Tuple as _Tuple

from hmc_tomography.Priors import _AbstractPrior
from hmc_tomography.MassMatrices import _AbstractMassMatrix
from hmc_tomography.Targets import _AbstractTarget


class _AbstractSampler(_ABC):
    """Monte Carlo Sampler base class

    """

    name: str = "Monte Carlo sampler abstract base class"
    dimensions: int = -1
    prior: _AbstractPrior
    target: _AbstractTarget
    sample_hdf5_file = None
    sample_hdf5_dataset = None
    sample_ram_buffer: _numpy.ndarray

    @_abstractmethod
    def sample(
        self,
        samples_filename: str,
        proposals: int = 100,
        online_thinning: int = 1,
        sample_ram_buffer_size: int = 1000,
    ) -> int:
        """
        Parameters
        ----------
        proposals
        online_thinning
        sample_ram_buffer_size
        samples_filename

        """
        pass


class HMC(_AbstractSampler):
    """Hamiltonian Monte Carlo class.

    """

    name = "Hamiltonian Monte Carlo sampler"
    mass_matrix: _AbstractMassMatrix

    def _init_(self, target: _AbstractTarget, mass_matrix: _AbstractMassMatrix, prior: _AbstractPrior):
        """

        Parameters
        ----------
        target
        mass_matrix
        prior
        """
        # Sanity check on the dimensions of passed objects ---------------------
        if not (
            target.dimensions == prior.dimensions == mass_matrix.dimensions
        ):
            raise ValueError(
                "Incompatible target/prior/mass matrix.\r\n"
                f"Target dimensions:\t\t{target.dimensions}.\r\n"
                f"Prior dimensions:\t\t{prior.dimensions}.\r\n"
                f"Mass matrix dimensions:\t{mass_matrix.dimensions}.\r\n"
            )

        # Setting the passed objects -------------------------------------------
        self.dimensions = target.dimensions
        self.prior = prior
        self.mass_matrix = mass_matrix
        self.target = target

    def sample(
        self,
        samples_filename: str,
        proposals: int = 100,
        online_thinning: int = 1,
        sample_ram_buffer_size: int = 1000,
        integration_steps: int = 10,
        time_step: float = 0.1,
        randomize_integration_steps: bool = True,
        randomize_time_step: bool = True,
        initial_model: numpy.ndarray = None,
    ) -> int:
        """

        Parameters
        ----------
        samples_filename
        proposals
        online_thinning
        sample_ram_buffer_size
        integration_steps
        time_step
        randomize_integration_steps
        randomize_time_step

        Returns
        -------

        """

        # Prepare sampling -----------------------------------------------------
        accepted = 0

        # Initial model
        if initial_model is None:
            coordinates = numpy.ones((self.dimensions, 1))
        else:
            assert initial_model.shape == (self.dimensions, 1)
            coordinates = initial_model

        # Create RAM buffer for samples
        self.sample_ram_buffer = _numpy.empty(
            (self.dimensions + 1, sample_ram_buffer_size)
        )

        # Create or open HDF5 file
        total_samples_to_be_generated = int((1.0 / online_thinning) * proposals)
        self.open_hdf5(samples_filename, total_samples_to_be_generated)

        # Set attributes of the dataset to correspond to sampling settings
        self.sample_hdf5_dataset.attrs["proposals"] = proposals
        self.sample_hdf5_dataset.attrs["online_thinning"] = online_thinning
        self.sample_hdf5_dataset.attrs["time_step"] = time_step
        self.sample_hdf5_dataset.attrs["integration_steps"] = integration_steps
        self.sample_hdf5_dataset.attrs[
            "randomizetime_step"
        ] = randomize_time_step
        self.sample_hdf5_dataset.attrs[
            "randomize_iterations"
        ] = randomize_integration_steps

        # Flush output (works best if followed by sleep() )
        _sys.stdout.flush()
        _time.sleep(0.001)

        # Create progress bar
        proposals_total = _tqdm.trange(
            proposals, desc="Sampling. Acceptance rate:", leave=True
        )

        # Selection of integrator ----------------------------------------------
        propagate = self.propagate_leapfrog

        # Optional randomization -----------------------------------------------
        if randomize_integration_steps:

            def _iterations():
                return int(integration_steps * (0.5 + _numpy.random.rand()))

        else:

            def _iterations():
                return integration_steps

        if randomize_time_step:

<<<<<<< HEAD
            def _time_step():
=======
            def time_step():
>>>>>>> 943fc1a7
                return float(time_step * (0.5 + _numpy.random.rand()))

        else:

            def time_step():
                return time_step

        # Start sampling, but catch CTRL+C (SIGINT) ----------------------------
        try:
            for proposal in _tqdm.tqdm(proposals_total):

                # Compute initial Hamiltonian
                potential: float = self.target.misfit(
                    coordinates
                ) + self.prior.misfit(coordinates)
                momentum = self.mass_matrix.generate_momentum()
                kinetic: float = self.mass_matrix.kinetic_energy(momentum)
                hamiltonian: float = potential + kinetic

                # Propagate using the numerical integrator
                new_coordinates, new_momentum = propagate(
                    coordinates, momentum, _iterations(), time_step()
                )

                # Compute resulting Hamiltonian
                new_potential: float = self.target.misfit(
                    new_coordinates
                ) + self.prior.misfit(new_coordinates)
                new_kinetic: float = self.mass_matrix.kinetic_energy(
                    new_momentum
                )
                new_hamiltonian: float = new_potential + new_kinetic

                print("")
                print("Proposal:")
                print("X old: %7.5e" % potential)
                print("K old: %7.5e" % kinetic)
                print("H old: %7.5e" % hamiltonian)
                print("X new: %7.5e" % new_potential)
                print("K new: %7.5e" % new_kinetic)
                print("H new: %7.5e" % new_hamiltonian)
                print("accep: %7.5e" % numpy.exp(hamiltonian - new_hamiltonian))

                # Evaluate acceptance criterion
                if _numpy.exp(
                    hamiltonian - new_hamiltonian
                ) > _numpy.random.uniform(0, 1):
                    accepted += 1
                    coordinates = new_coordinates.copy()
                    print("accepted")
                else:
                    print("rejected")

                # On-line thinning and  writing samples to disk ----------------
                if proposal % online_thinning == 0:
                    buffer_location: int = int(
                        (proposal / online_thinning) % sample_ram_buffer_size
                    )
                    self.sample_ram_buffer[:-1, buffer_location] = coordinates[
                        :, 0
                    ]
                    self.sample_ram_buffer[
                        -1, buffer_location
                    ] = self.target.misfit(coordinates) + self.prior.misfit(
                        coordinates
                    )
                    proposals_total.set_description(
                        f"Average acceptance rate: {accepted/(proposal+1):.2f}."
                        "Progress"
                    )
                    # Write out to disk when at the end of the buffer
                    if buffer_location == sample_ram_buffer_size - 1:
                        start = int(
                            (proposal / online_thinning)
                            - sample_ram_buffer_size
                            + 1
                        )
                        end = int((proposal / online_thinning))
                        self.flush_samples(start, end, self.sample_ram_buffer)

        except KeyboardInterrupt:  # Catch SIGINT ------------------------------
            # Close tqdm progressbar
            proposals_total.close()
            # Flush the last samples
        finally:  # Write out samples still in the buffer ----------------------
            buffer_location: int = int(
                (proposal / online_thinning) % sample_ram_buffer_size
            )
            start = (
                int((proposal / online_thinning) / sample_ram_buffer_size)
                * sample_ram_buffer_size
            )
            end = (
                int(proposal / online_thinning) - 1
            )  # Write out one less to be sure
            if (
                end - start + 1 > 0
                and buffer_location != sample_ram_buffer_size - 1
            ):
                self.flush_samples(
                    start, end, self.sample_ram_buffer[:, :buffer_location]
                )

        # Flush output
        _sys.stdout.flush()
        _time.sleep(0.001)

        return 0

    def propagate_leapfrog(
        self,
        coordinates: _numpy.ndarray,
        momentum: _numpy.ndarray,
        iterations: int,
        time_step: float,
    ) -> _Tuple[_numpy.ndarray, _numpy.ndarray]:
        """

        Parameters
        ----------
        coordinates
        momentum
        iterations
        time_step

        Returns
        -------

        """

        # Make sure not to alter a view but a copy of the passed arrays.
        coordinates = coordinates.copy()
        momentum = momentum.copy()

        # Leapfrog integration -------------------------------------------------
        # Coordinates half step before loop
        coordinates += (
            0.5 * time_step * self.mass_matrix.kinetic_energy_gradient(momentum)
        )
        if self.prior.bounded:  # Correct if the distribution is bounded
            self.prior.corrector(coordinates, momentum)

        # Integration loop
        for i in range(iterations - 1):
            potential_gradient = self.target.gradient(
                coordinates
            ) + self.prior.gradient(coordinates)
            momentum -= time_step * potential_gradient
<<<<<<< HEAD

            print("Kinetic: %7.5e" % self.mass_matrix.kinetic_energy(momentum))

=======
>>>>>>> 943fc1a7
            coordinates += time_step * self.mass_matrix.kinetic_energy_gradient(
                momentum
            )
            if self.prior.bounded:  # Correct if the distribution is bounded
                self.prior.corrector(coordinates, momentum)

        # Full momentum and half step coordinates after loop
        potential_gradient = self.target.gradient(
            coordinates
        ) + self.prior.gradient(coordinates)
        momentum -= time_step * potential_gradient
        coordinates += (
            0.5 * time_step * self.mass_matrix.kinetic_energy_gradient(momentum)
        )
        if self.prior.bounded:  # Correct if the distribution is bounded
            self.prior.corrector(coordinates, momentum)

        return coordinates, momentum

    def open_hdf5(self, name: str, length: int, dtype: str = "f8"):
        self.sample_hdf5_file = _h5py.File(name, "a")
        time = _time.strf_time("%Y-%m-%d %H:%M:%S", _time.gm_time())
        self.sample_hdf5_dataset = self.sample_hdf5_file.create_dataset(
            f"samples {time}", (self.dimensions + 1, length), dtype=dtype
        )
        self.sample_hdf5_dataset.attrs["sampler"] = "HMC"

    def flush_samples(self, start: int, end: int, data: _numpy.ndarray):
        self.sample_hdf5_dataset.attrs["end_of_samples"] = end + 1
        self.sample_hdf5_dataset[:, start : end + 1] = data<|MERGE_RESOLUTION|>--- conflicted
+++ resolved
@@ -169,16 +169,12 @@
 
         if randomize_time_step:
 
-<<<<<<< HEAD
             def _time_step():
-=======
-            def time_step():
->>>>>>> 943fc1a7
                 return float(time_step * (0.5 + _numpy.random.rand()))
 
         else:
 
-            def time_step():
+            def _time_step():
                 return time_step
 
         # Start sampling, but catch CTRL+C (SIGINT) ----------------------------
@@ -195,7 +191,7 @@
 
                 # Propagate using the numerical integrator
                 new_coordinates, new_momentum = propagate(
-                    coordinates, momentum, _iterations(), time_step()
+                    coordinates, momentum, _iterations(), _time_step()
                 )
 
                 # Compute resulting Hamiltonian
@@ -322,12 +318,9 @@
                 coordinates
             ) + self.prior.gradient(coordinates)
             momentum -= time_step * potential_gradient
-<<<<<<< HEAD
 
             print("Kinetic: %7.5e" % self.mass_matrix.kinetic_energy(momentum))
 
-=======
->>>>>>> 943fc1a7
             coordinates += time_step * self.mass_matrix.kinetic_energy_gradient(
                 momentum
             )
