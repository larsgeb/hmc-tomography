import setuptools
import versioneer

with open("README.md", "r") as fh:
    long_description = fh.read()

setuptools.setup(
    version=versioneer.get_version(),
    cmdclass=versioneer.get_cmdclass(),
    name="hmc-tomography",
    author="Lars Gebraad, Andreas Fichtner, Andrea Zunino",
    author_email="lars.gebraad@erdw.ethz.ch",
    description="An example HMC tomography package",
    long_description=long_description,
    long_description_content_type="text/markdown",
    url="https://github.com/larsgeb/hmc-tomography",
    packages=setuptools.find_packages(),
    classifiers=[
        "Development Status :: 3 - Alpha",
        "Programming Language :: Python :: 3.6",
        "License :: OSI Approved :: BSD License",
        "Operating System :: OS Independent",
    ],
    python_requires=">=3.6",
    install_requires=[
        "numpy",
        "scipy",
        "termcolor",
        "matplotlib",
        "tqdm",
        "h5py",
        "pyyaml",
    ],
    extras_require={
        "dev": [
            "black",
            "flake8",
            "ipython",
            "sphinx",
            "nbsphinx",
            "sphinx_rtd_theme",
            "numpydoc",
            "pandoc",
            "sphinx-git",
            "versioneer",
            "pandas",
            "pre-commit",
            "codecov",
            "pytest",
            "pytest-harvest",
            "pytest-ordering",
            "pytest_notebook",
            "ipywidgets",
        ],
        "testing": [
            "black",
            "pandas",
            "pre-commit",
            "codecov",
            "pytest",
            "pytest-harvest",
            "pytest-ordering",
<<<<<<< HEAD
            "pandas",
=======
            "pytest_notebook",
            "ipywidgets",
>>>>>>> 87b416db
        ],
    },
    entry_points={"console_scripts": ["hmc_tomography=hmc_tomography.__main__:cli"]},
)<|MERGE_RESOLUTION|>--- conflicted
+++ resolved
@@ -60,12 +60,8 @@
             "pytest",
             "pytest-harvest",
             "pytest-ordering",
-<<<<<<< HEAD
-            "pandas",
-=======
             "pytest_notebook",
             "ipywidgets",
->>>>>>> 87b416db
         ],
     },
     entry_points={"console_scripts": ["hmc_tomography=hmc_tomography.__main__:cli"]},
